import simplejson as json
from bson import ObjectId
from eve.tests import TestBase
from eve.tests.test_settings import MONGO_DBNAME


class TestGet(TestBase):

    def test_get_empty_resource(self):
        response, status = self.get(self.empty_resource)
        self.assert200(status)

        resource = response['_items']
        self.assertEqual(len(resource), 0)

        links = response['_links']
        self.assertEqual(len(links), 2)
        self.assertResourceLink(links, self.empty_resource)
        self.assertHomeLink(links)

    def test_get_max_results(self):
        maxr = 10
        response, status = self.get(self.known_resource,
                                    '?max_results=%d' % maxr)
        self.assert200(status)

        resource = response['_items']
        self.assertEqual(len(resource), maxr)

        maxr = self.app.config['PAGINATION_LIMIT'] + 1
        response, status = self.get(self.known_resource,
                                    '?max_results=%d' % maxr)
        self.assert200(status)
        resource = response['_items']
        self.assertEqual(len(resource), self.app.config['PAGINATION_LIMIT'])

    def test_get_page(self):
        response, status = self.get(self.known_resource)
        self.assert200(status)

        links = response['_links']
        self.assertNextLink(links, 2)
        self.assertLastLink(links, 5)

        page = 1
        response, status = self.get(self.known_resource,
                                    '?page=%d' % page)
        self.assert200(status)

        links = response['_links']
        self.assertNextLink(links, 2)
        self.assertLastLink(links, 5)

        page = 2
        response, status = self.get(self.known_resource,
                                    '?page=%d' % page)
        self.assert200(status)

        links = response['_links']
        self.assertNextLink(links, 3)
        self.assertPrevLink(links, 1)
        self.assertLastLink(links, 5)

        page = 5
        response, status = self.get(self.known_resource,
                                    '?page=%d' % page)
        self.assert200(status)

        links = response['_links']
        self.assertPrevLink(links, 4)
        self.assertLastLink(links, None)

    def test_get_paging_disabled(self):
        self.app.config['DOMAIN'][self.known_resource]['pagination'] = False
        response, status = self.get(self.known_resource, '?page=2')
        self.assert200(status)
        resource = response['_items']
        self.assertFalse(len(resource) ==
                         self.app.config['PAGINATION_DEFAULT'])
        links = response['_links']
        self.assertTrue('next' not in links)
        self.assertTrue('prev' not in links)

    def test_get_paging_disabled_no_args(self):
        self.app.config['DOMAIN'][self.known_resource]['pagination'] = False
        response, status = self.get(self.known_resource)
        self.assert200(status)
        resource = response['_items']
        self.assertEqual(len(resource), self.known_resource_count)
        links = response['_links']
        self.assertTrue('next' not in links)
        self.assertTrue('prev' not in links)

    def test_get_where_mongo_syntax(self):
        where = '{"ref": "%s"}' % self.item_name
        response, status = self.get(self.known_resource,
                                    '?where=%s' % where)
        self.assert200(status)

        resource = response['_items']
        self.assertEqual(len(resource), 1)

    def test_get_mongo_query_blacklist(self):
        where = '{"$where": "this.ref == ''%s''"}' % self.item_name
        response, status = self.get(self.known_resource,
                                    '?where=%s' % where)
        self.assert400(status)

        where = '{"ref": {"$regex": "%s"}}' % self.item_name
        response, status = self.get(self.known_resource,
                                    '?where=%s' % where)
        self.assert400(status)

    # TODO need more tests here, to verify that the parser is behaving
    # correctly
    def test_get_where_python_syntax(self):
        where = 'ref == %s' % self.item_name
        response, status = self.get(self.known_resource, '?where=%s' % where)
        self.assert200(status)

        resource = response['_items']
        self.assertEqual(len(resource), 1)

    def test_get_projection(self):
        projection = '{"prog": 1}'
        response, status = self.get(self.known_resource, '?projection=%s' %
                                    projection)
        self.assert200(status)

        resource = response['_items']

        for r in resource:
            self.assertFalse('location' in r)
            self.assertFalse('role' in r)
            self.assertTrue('prog' in r)
            self.assertTrue(self.app.config['ID_FIELD'] in r)
            self.assertTrue(self.app.config['LAST_UPDATED'] in r)
            self.assertTrue(self.app.config['DATE_CREATED'] in r)

    def test_get_where_disabled(self):
        self.app.config['DOMAIN'][self.known_resource]['allowed_filters'] = []
        where = 'ref == %s' % self.item_name
        response, status = self.get(self.known_resource, '?where=%s' % where)
        self.assert200(status)
        resource = response['_items']
        self.assertEqual(len(resource), self.app.config['PAGINATION_DEFAULT'])

    def test_get_sort_mongo_syntax(self):
        sort = '[("prog",-1)]'
        response, status = self.get(self.known_resource,
                                    '?sort=%s' % sort)
        self.assert200(status)

        resource = response['_items']
        self.assertEqual(len(resource), self.app.config['PAGINATION_DEFAULT'])
        topvalue = 100
        for i in range(len(resource)):
            self.assertEqual(resource[i]['prog'], topvalue - i)

    def test_get_sort_disabled(self):
        self.app.config['DOMAIN'][self.known_resource]['sorting'] = False
        sort = '[("prog",-1)]'
        response, status = self.get(self.known_resource,
                                    '?sort=%s' % sort)
        self.assert200(status)
        resource = response['_items']
        self.assertEqual(len(resource), self.app.config['PAGINATION_DEFAULT'])
        for i in range(len(resource)):
            self.assertEqual(resource[i]['prog'], i)

    def test_get_if_modified_since(self):
        self.assertIfModifiedSince(self.known_resource_url)

    def test_cache_control(self):
        self.assertCacheControl(self.known_resource_url)

    def test_expires(self):
        self.assertExpires(self.known_resource_url)

    def test_get(self):
        response, status = self.get(self.known_resource)
        self.assertGet(response, status)

    def test_get_same_collection_different_resource(self):
        """ the 'users' resource is actually using the same db collection as
        'contacts'. Let's verify that base filters are being applied, and
        the right amount of items/links and the correct titles etc. are being
        returned. Of course 'contacts' itself has its own base filter, which
        excludes the 'users' (those with a 'username' field).
        """
        response, status = self.get(self.different_resource)
        self.assert200(status)

        links = response['_links']
        self.assertEqual(len(links), 2)
        self.assertHomeLink(links)
        self.assertResourceLink(links, self.different_resource)

        resource = response['_items']
        self.assertEqual(len(resource), 2)

        for item in resource:
            # 'user' title instead of original 'contact'
            self.assertItem(item)

        etag = item.get('etag')
        self.assertTrue(etag is not None)

    def test_documents_missing_standard_date_fields(self):
        """Documents created outside the API context could be lacking the
        LAST_UPDATED and/or DATE_CREATED fields.
        """
        contacts = self.random_contacts(1, False)
        ref = 'test_update_field'
        contacts[0]['ref'] = ref
        _db = self.connection[MONGO_DBNAME]
        _db.contacts.insert(contacts)
        where = '{"ref": "%s"}' % ref
        response, status = self.get(self.known_resource,
                                    '?where=%s' % where)
        self.assert200(status)
        resource = response['_items']
        self.assertEqual(len(resource), 1)
        self.assertItem(resource[0])

    def test_get_where_allowed_filters(self):
        self.app.config['DOMAIN'][self.known_resource]['allowed_filters'] = \
            ['notreally']
        where = '{"ref": "%s"}' % self.item_name
        r = self.test_client.get('%s%s' % (self.known_resource_url,
                                           '?where=%s' % where))
        self.assert400(r.status_code)
        self.assertTrue(b"'ref' not allowed" in r.get_data())

        self.app.config['DOMAIN'][self.known_resource]['allowed_filters'] = \
            ['*']
        r = self.test_client.get('%s%s' % (self.known_resource_url,
                                           '?where=%s' % where))
        self.assert200(r.status_code)

<<<<<<< HEAD
    def test_get_with_post_override(self):
        # POST request with GET override turns into a GET
        headers = [('X-HTTP-Method-Override', 'GET')]
        r = self.test_client.post(self.known_resource_url, headers=headers)
        response, status = self.parse_response(r)
        self.assertGet(response, status)

    def assertGet(self, response, status):
        self.assert200(status)

        links = response['_links']
        self.assertEqual(len(links), 4)
        self.assertHomeLink(links)
        self.assertResourceLink(links, self.known_resource)
        self.assertNextLink(links, 2)

        resource = response['_items']
        self.assertEqual(len(resource), self.app.config['PAGINATION_DEFAULT'])

        for item in resource:
            self.assertItem(item)

        etag = item.get('etag')
        self.assertTrue(etag is not None)
        # TODO figure a way to test etag match. Even removing the etag field
        # itself won't help since the 'item' dict is unordered (and therefore
        # doesn't match the original representation)
        #del(item['etag'])
        #self.assertEqual(hashlib.sha1(str(item)).hexdigest(), etag)
=======
    def test_get_embedded(self):
        # We need to assign a `person` to our test invoice
        _db = self.connection[MONGO_DBNAME]

        fake_contact = self.random_contacts(1)
        fake_contact_id = _db.contacts.insert(fake_contact)[0]
        _db.invoices.update({'_id': ObjectId(self.invoice_id)},
                            {'$set': {'person': fake_contact_id}})

        invoices = self.domain['invoices']

        # Test that we get 400 if can't parse dict
        embedded = 'not-a-dict'
        r = self.test_client.get('%s/%s' % (invoices['url'],
                                            '?embedded=%s' % embedded))
        self.assert400(r.status_code)

        # Test that doesn't come embedded if asking for a field that
        # isn't embedded (global setting is True by default)
        embedded = '{"person": 1}'
        r = self.test_client.get('%s/%s' % (invoices['url'],
                                            '?embedded=%s' % embedded))
        self.assert200(r.status_code)
        content = json.loads(r.get_data())
        self.assertTrue(content['_items'][0]['person'], self.item_id)

        # Set field to be embedded
        invoices['schema']['person']['data_relation']['embeddable'] = True

        # Test that global setting applies even if field is set to embedded
        invoices['embedding'] = False
        r = self.test_client.get('%s/%s' % (invoices['url'],
                                            '?embedded=%s' % embedded))
        self.assert200(r.status_code)
        content = json.loads(r.get_data())
        self.assertTrue(content['_items'][0]['person'], self.item_id)

        # Test that it works
        invoices['embedding'] = True
        r = self.test_client.get('%s/%s' % (invoices['url'],
                                            '?embedded=%s' % embedded))
        self.assert200(r.status_code)
        content = json.loads(r.get_data())
        self.assertTrue('location' in content['_items'][0]['person'])

        # Test that it ignores a bogus field
        embedded = '{"person": 1, "not-a-real-field": 1}'
        r = self.test_client.get('%s/%s' % (invoices['url'],
                                            '?embedded=%s' % embedded))
        self.assert200(r.status_code)
        content = json.loads(r.get_data())
        self.assertTrue('location' in content['_items'][0]['person'])

        # Test that it ignores a real field with a bogus value
        embedded = '{"person": 1, "inv_number": "not-a-real-value"}'
        r = self.test_client.get('%s/%s' % (invoices['url'],
                                            '?embedded=%s' % embedded))
        self.assert200(r.status_code)
        content = json.loads(r.get_data())
        self.assertTrue('location' in content['_items'][0]['person'])
>>>>>>> 56f2f930


class TestGetItem(TestBase):

    def assertItemResponse(self, response, status,
                           resource=None):
        self.assert200(status)
        self.assertTrue('etag' in response)
        links = response['_links']
        self.assertEqual(len(links), 3)
        self.assertHomeLink(links)
        self.assertCollectionLink(links, resource or self.known_resource)
        self.assertItem(response)

    def test_disallowed_getitem(self):
        response, status = self.get(self.empty_resource,
                                    item=self.item_id)
        self.assert404(status)

    def test_getitem_by_id(self):
        response, status = self.get(self.known_resource,
                                    item=self.item_id)
        self.assertItemResponse(response, status)

        response, status = self.get(self.known_resource,
                                    item=self.unknown_item_id)
        self.assert404(status)

    def test_getitem_by_name(self):
        response, status = self.get(self.known_resource,
                                    item=self.item_name)
        self.assertItemResponse(response, status)
        response, status = self.get(self.known_resource,
                                    item=self.unknown_item_name)
        self.assert404(status)

    def test_getitem_by_integer(self):
        self.domain['contacts']['additional_lookup'] = {
            'field': 'prog'
        }
        self.app._add_url_rules()
        response, status = self.get(self.known_resource,
                                    item=1)
        self.assertItemResponse(response, status)
        response, status = self.get(self.known_resource,
                                    item=self.known_resource_count)
        self.assert404(status)

    def test_getitem_if_modified_since(self):
        self.assertIfModifiedSince(self.item_id_url)

    def test_getitem_if_none_match(self):
        r = self.test_client.get(self.item_id_url)

        etag = r.headers.get('ETag')
        self.assertTrue(etag is not None)
        r = self.test_client.get(self.item_id_url,
                                 headers=[('If-None-Match', etag)])
        self.assert304(r.status_code)
        self.assertTrue(not r.get_data())

    def test_cache_control(self):
        self.assertCacheControl(self.item_id_url)

    def test_expires(self):
        self.assertExpires(self.item_id_url)

    def test_getitem_by_id_different_resource(self):
        response, status = self.get(self.different_resource,
                                    item=self.user_id)
        self.assertItemResponse(response, status, self.different_resource)

        response, status = self.get(self.different_resource,
                                    item=self.item_id)
        self.assert404(status)

    def test_getitem_by_name_different_resource(self):
        response, status = self.get(self.different_resource,
                                    item=self.user_name)
        self.assertItemResponse(response, status, self.different_resource)
        response, status = self.get(self.different_resource,
                                    item=self.unknown_item_name)
        self.assert404(status)

    def test_getitem_missing_standard_date_fields(self):
        """Documents created outside the API context could be lacking the
        LAST_UPDATED and/or DATE_CREATED fields.
        """
        contacts = self.random_contacts(1, False)
        ref = 'test_update_field'
        contacts[0]['ref'] = ref
        _db = self.connection[MONGO_DBNAME]
        _db.contacts.insert(contacts)
        response, status = self.get(self.known_resource,
                                    item=ref)
        self.assertItemResponse(response, status)

    def test_get_with_post_override(self):
        # POST request with GET override turns into a GET
        headers = [('X-HTTP-Method-Override', 'GET')]
        r = self.test_client.post(self.item_id_url, headers=headers)
        response, status = self.parse_response(r)
        self.assertItemResponse(response, status)


class TestHead(TestBase):

    def test_head_home(self):
        self.assertHead('/')

    def test_head_resource(self):
        self.assertHead(self.known_resource_url)

    def test_head_item(self):
        self.assertHead(self.item_id_url)

    def assertHead(self, url):
        h = self.test_client.head('/')
        r = self.test_client.get('/')
        self.assertTrue(not h.data)
        self.assertEqual(r.headers, h.headers)<|MERGE_RESOLUTION|>--- conflicted
+++ resolved
@@ -238,7 +238,6 @@
                                            '?where=%s' % where))
         self.assert200(r.status_code)
 
-<<<<<<< HEAD
     def test_get_with_post_override(self):
         # POST request with GET override turns into a GET
         headers = [('X-HTTP-Method-Override', 'GET')]
@@ -268,7 +267,7 @@
         # doesn't match the original representation)
         #del(item['etag'])
         #self.assertEqual(hashlib.sha1(str(item)).hexdigest(), etag)
-=======
+
     def test_get_embedded(self):
         # We need to assign a `person` to our test invoice
         _db = self.connection[MONGO_DBNAME]
@@ -329,7 +328,6 @@
         self.assert200(r.status_code)
         content = json.loads(r.get_data())
         self.assertTrue('location' in content['_items'][0]['person'])
->>>>>>> 56f2f930
 
 
 class TestGetItem(TestBase):
